package middleware

import (
	"fmt"
	"net/http"
	"sync/atomic"
	"time"

	"github.com/brave/go-update/logger"
)

// Package middleware provides HTTP middleware functions for caching and other common operations.
//
// Example usage:
//
//	cache := middleware.NewJSONCache()
//	r.With(middleware.JSONCacheMiddleware(cache)).Get("/api/data", handler)

// CacheEntry represents a cached response
type CacheEntry struct {
	Data         []byte
	LastModified time.Time
}

// JSONCache uses atomic.Value for safe lock-free reads, optimized for single-entry caching
// with high read concurrency
type JSONCache struct {
	entry atomic.Value // stores *CacheEntry or nil
}

func NewJSONCache() *JSONCache {
	cache := &JSONCache{}
	// Start with nil (no cached data)
	cache.entry.Store((*CacheEntry)(nil))
	return cache
}

func (c *JSONCache) GetEntry() *CacheEntry {
	if entry := c.entry.Load().(*CacheEntry); entry != nil {
		return entry
	}
	return nil
}

func (c *JSONCache) Get() []byte {
	if entry := c.GetEntry(); entry != nil {
		return entry.Data
	}
	return nil
}

func (c *JSONCache) Set(data []byte) {
	newEntry := &CacheEntry{
		Data:         data,
		LastModified: time.Now(),
	}
	c.entry.Store(newEntry)
}

func (c *JSONCache) Invalidate() {
	c.entry.Store((*CacheEntry)(nil))
}

func (c *JSONCache) GetLastModified() time.Time {
	if entry := c.GetEntry(); entry != nil {
		return entry.LastModified
	}
	return time.Time{}
}

type JSONCacheConfig struct {
	MaxAge time.Duration
}

func DefaultJSONCacheConfig() JSONCacheConfig {
	return JSONCacheConfig{
		MaxAge: 10 * time.Minute,
	}
}

func JSONCacheMiddleware(cache *JSONCache, config ...JSONCacheConfig) func(next http.Handler) http.Handler {
	cfg := DefaultJSONCacheConfig()
	if len(config) > 0 {
		cfg = config[0]
	}

	return func(next http.Handler) http.Handler {
		return http.HandlerFunc(func(w http.ResponseWriter, r *http.Request) {
			logger := logger.FromContext(r.Context())

			// Check cache with atomic load - lock-free operation
			if entry := cache.GetEntry(); entry != nil {
				// Set response headers
				w.Header().Set("content-type", "application/json")
				w.Header().Set("cache-control", fmt.Sprintf("public, max-age=%d", int(cfg.MaxAge.Seconds())))
				w.Header().Set("last-modified", entry.LastModified.UTC().Format(http.TimeFormat))

				// Handle conditional requests
				if ifModSince := r.Header.Get("if-modified-since"); ifModSince != "" {
					if t, err := time.Parse(http.TimeFormat, ifModSince); err == nil {
						if !entry.LastModified.After(t) {
							w.WriteHeader(http.StatusNotModified)
							return
						}
					}
				}

				w.WriteHeader(http.StatusOK)
<<<<<<< HEAD

				// Write cached JSON data directly
				_, err := w.Write(entry.Data) // nosemgrep: go.lang.security.audit.xss.no-direct-write-to-responsewriter.no-direct-write-to-responsewriter
				if err != nil {
=======
				if _, err := w.Write(entry.Data); err != nil {
>>>>>>> 6efc4e5d
					logger.Error("Error writing cached response", "error", err)
				}
				return
			}

			// Cache miss, continue to handler
			next.ServeHTTP(w, r)
		})
	}
}<|MERGE_RESOLUTION|>--- conflicted
+++ resolved
@@ -106,14 +106,7 @@
 				}
 
 				w.WriteHeader(http.StatusOK)
-<<<<<<< HEAD
-
-				// Write cached JSON data directly
-				_, err := w.Write(entry.Data) // nosemgrep: go.lang.security.audit.xss.no-direct-write-to-responsewriter.no-direct-write-to-responsewriter
-				if err != nil {
-=======
 				if _, err := w.Write(entry.Data); err != nil {
->>>>>>> 6efc4e5d
 					logger.Error("Error writing cached response", "error", err)
 				}
 				return
