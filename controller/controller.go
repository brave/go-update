package controller

import (
	"context"
	"fmt"
	"io"
	"net/http"
	"net/url"
	"os"
	"strings"
	"time"

	"github.com/aws/aws-sdk-go-v2/aws"
	"github.com/aws/aws-sdk-go-v2/config"
	"github.com/aws/aws-sdk-go-v2/feature/dynamodb/attributevalue"
	"github.com/aws/aws-sdk-go-v2/service/dynamodb"
	"github.com/brave/go-update/extension"
	"github.com/brave/go-update/logger"
	"github.com/brave/go-update/omaha"
	"github.com/brave/go-update/omaha/protocol"
	"github.com/brave/go-update/server/middleware"
	"github.com/getsentry/sentry-go"
	"github.com/go-chi/chi/v5"
)

// WidivineExtensionID is used to add an exception to pass the request for widivine
// directly to google servers
var WidivineExtensionID = "oimompecagnajdejgnnjijobebaeigek"

// AllExtensionsMap holds a mapping of extension ID to extension object.
// This list for tests is populated by extensions.OfferedExtensions.
// For normal operations of this server it is obtained from the AWS config
// of the host machine for DynamoDB.
var AllExtensionsMap = extension.NewExtensionMap()

// ExtensionUpdaterTimeout is the amount of time to wait between getting new updates from DynamoDB for the list of extensions
var ExtensionUpdaterTimeout = time.Minute * 10

// ProtocolFactory is the factory used to create protocol handlers
var ProtocolFactory = &omaha.DefaultFactory{}

// AllExtensionsCache is the global cache instance for all extensions JSON data
var AllExtensionsCache = middleware.NewJSONCache()

func initExtensionUpdatesFromDynamoDB() {
	log := logger.New()
	log.Info("Refreshing extensions from DynamoDB")
	var totalItems int
	// Load AWS configuration
	cfg, err := config.LoadDefaultConfig(context.Background())
	if err != nil {
		log.Error("Failed to load AWS config",
			"error", err)
		sentry.CaptureException(err)
		return
	}

	// Create DynamoDB client with optional custom endpoint
	clientOpts := func(o *dynamodb.Options) {
		if endpoint := os.Getenv("DYNAMODB_ENDPOINT"); endpoint != "" {
			o.BaseEndpoint = aws.String(endpoint)
		}
	}
	svc := dynamodb.NewFromConfig(cfg, clientOpts)

	// For most use cases, you probably wouldn't want to scan all entries; however,
	// for our use case we have a read only small number of items, that are infrequently
	// updated, usually less than daily by an external tool, and very often queried.
	paginator := dynamodb.NewScanPaginator(svc, &dynamodb.ScanInput{
		TableName: aws.String("Extensions"),
	})

	// Process all pages
	for paginator.HasMorePages() {
		page, err := paginator.NextPage(context.Background())
		if err != nil {
			log.Error("Failed to scan DynamoDB table",
				"table", "Extensions",
				"error", err)
			sentry.CaptureException(err)
			return
		}

		// Update the extensions map
		for _, item := range page.Items {
			totalItems += len(page.Items)
			var ext extension.Extension
			err := attributevalue.UnmarshalMap(item, &ext)
			if err != nil {
				log.Error("Failed to unmarshal DynamoDB item",
					"error", err)
				sentry.CaptureException(err)
				continue
			}

			// Ensure Size is at least 1 as per Omaha v4 spec
			if ext.Size == 0 {
				ext.Size = 1
			}

			AllExtensionsMap.Store(ext.ID, ext)
		}
	}

<<<<<<< HEAD
	log.Info("Extension refresh completed", "totalItems", totalItems)
=======
	log.Info("Extension refresh completed", "item_count", len(result.Items))

	// Proactively refresh extension cache
	data, err := AllExtensionsMap.MarshalJSON()
	if err != nil {
		log.Error("Failed to marshal extensions for cache refresh", "error", err)
		// On error, invalidate to force fresh generation on next request
		AllExtensionsCache.Invalidate()
		return
	}

	AllExtensionsCache.Set(data)
	log.Info("Extensions cache refreshed successfully", "data_size", len(data))
>>>>>>> 97b34184
}

// RefreshExtensionsTicker updates the list of extensions by
// calling the specified extensionMapUpdater function
func RefreshExtensionsTicker(extensionMapUpdater func()) {
	extensionMapUpdater()

	ticker := time.NewTicker(ExtensionUpdaterTimeout)
	go func() {
		for range ticker.C {
			extensionMapUpdater()
		}
	}()
}

// ExtensionsRouter is the router for /extensions endpoints
func ExtensionsRouter(_ extension.Extensions, testRouter bool) chi.Router {
	if !testRouter {
		RefreshExtensionsTicker(initExtensionUpdatesFromDynamoDB)
	}

	r := chi.NewRouter()
	r.Post("/", UpdateExtensions)
	r.Get("/", WebStoreUpdateExtension)
	r.With(middleware.JSONCacheMiddleware(AllExtensionsCache)).Get("/all", PrintExtensions)
	return r
}

// PrintExtensions handles requests to /extensions/all by returning a JSON representation of all
// extensions in the database. This endpoint serves two purposes:
// 1. Troubleshooting - allows inspection of the current extension database state
// 2. Dashboard integration - provides data to populate the extensions dashboard (/dashboard)
//
// Note: This function is only called on cache misses since the middleware handles cache hits.
func PrintExtensions(w http.ResponseWriter, r *http.Request) {
	logger := logger.FromContext(r.Context())

	// Generate fresh data (only called on cache miss)
	data, err := AllExtensionsMap.MarshalJSON()
	if err != nil {
		http.Error(w, fmt.Sprintf("Error in marshal %v", err), http.StatusInternalServerError)
		return
	}

	// Cache the fresh data for future requests
	AllExtensionsCache.Set(data)

	// Set headers and write response
	w.Header().Set("content-type", "application/json")
	w.WriteHeader(http.StatusOK)

	// nosemgrep: go.lang.security.audit.xss.no-direct-write-to-responsewriter.no-direct-write-to-responsewriter
	_, err = w.Write(data)
	if err != nil {
		logger.Error("Error writing extensions response", "error", err)
	}
}

// WebStoreUpdateExtension is the handler for updating extensions made via the GET HTTP method.
// Get requests look like this:
// /extensions?os=mac&arch=x64&os_arch=x86_64&nacl_arch=x86-64&prod=chromiumcrx&prodchannel=&prodversion=69.0.54.0&lang=en-US&acceptformat=crx2,crx3&x=id%3Doemmndcbldboiebfnladdacbdfmadadm%26v%3D0.0.0.0%26installedby%3Dpolicy%26uc%26ping%3Dr%253D-1%2526e%253D1"
// The query parameter x contains the encoded extension information, there can be more than one x parameter.
func WebStoreUpdateExtension(w http.ResponseWriter, r *http.Request) {
	contentType := r.Header.Get("content-type")

	logger := logger.FromContext(r.Context())
	defer func() {
		err := r.Body.Close()
		if err != nil {
			logger.Error("Error closing body stream", "error", err)
		}
	}()

	xValues := r.URL.Query()["x"]
	webStoreResponse := extension.Extensions{}

	AllExtensionsMap.RLock()
	defer AllExtensionsMap.RUnlock()

	for _, x := range xValues {
		unescaped, err := url.QueryUnescape(x)
		if err != nil {
			http.Error(w, fmt.Sprintf("Error unescaping query parameters: %v", err), http.StatusBadRequest)
			return
		}
		values, err := url.ParseQuery(unescaped)
		if err != nil {
			http.Error(w, fmt.Sprintf("Error parsing query parameters: %v", err), http.StatusBadRequest)
			return
		}

		id := strings.Trim(values.Get("id"), "[]")
		v := values.Get("v")
		if len(id) == 0 {
			http.Error(w, "No extension ID specified.", http.StatusBadRequest)
			return
		}

		foundExtension, ok := AllExtensionsMap.Load(id)
		if !ok && len(xValues) == 1 {
			http.Redirect(w, r, "https://extensionupdater.brave.com/service/update2/crx?"+r.URL.RawQuery, http.StatusTemporaryRedirect)
			return
		}

		// We dont have any Brave Extensions yet, so this part of the code is not tested
		if extension.CompareVersions(v, foundExtension.Version) < 0 {
			webStoreResponse = append(webStoreResponse, extension.Extension{
				ID:      foundExtension.ID,
				Version: foundExtension.Version,
				SHA256:  foundExtension.SHA256,
			})
		}
	}

	w.WriteHeader(http.StatusOK)

	// It is impossible to determine the response protocol version for WebStoreUpdateExtension calls.
	// The incoming request is GET and does not include any information about the protocol version,
	// therefore 3.1 is always used for WebStoreUpdateExtension responses.
	protocolHandler, err := ProtocolFactory.CreateProtocol("3.1")
	if err != nil {
		http.Error(w, fmt.Sprintf("Error creating protocol handler: %v", err), http.StatusInternalServerError)
		return
	}

	data, err := protocolHandler.FormatWebStoreResponse(webStoreResponse, contentType)
	if err != nil {
		http.Error(w, fmt.Sprintf("Error formatting response: %v", err), http.StatusInternalServerError)
		return
	}

	// Set content type
	if protocol.IsJSONRequest(contentType) {
		w.Header().Set("content-type", "application/json")
	} else {
		w.Header().Set("content-type", "application/xml")
	}

	// nosemgrep: go.lang.security.audit.xss.no-direct-write-to-responsewriter.no-direct-write-to-responsewriter
	_, err = w.Write(data)
	if err != nil {
		logger.Error("Error writing response", "error", err)
	}
}

// UpdateExtensions is the handler for updating extensions
func UpdateExtensions(w http.ResponseWriter, r *http.Request) {
	contentType := r.Header.Get("content-type")
	jsonPrefix := []byte(")]}'\n")

	logger := logger.FromContext(r.Context())
	defer func() {
		err := r.Body.Close()
		if err != nil {
			logger.Error("Error closing body stream", "error", err)
		}
	}()

	limit := int64(1024 * 1024 * 10) // 10MiB
	body, err := io.ReadAll(io.LimitReader(r.Body, limit))
	if err != nil {
		http.Error(w, fmt.Sprintf("Error reading body: %v", err), http.StatusBadRequest)
		return
	}
	if len(body) == int(limit) {
		http.Error(w, "Request too large", http.StatusBadRequest)
		return
	}

	// Special case for empty body
	if len(body) == 0 {
		http.Error(w, "Error parsing request: EOF", http.StatusBadRequest)
		return
	}

	// Use protocol handler to format response
	protocolVersion, err := protocol.DetectProtocolVersion(body, contentType)
	if err != nil {
		http.Error(w, fmt.Sprintf("Error parsing request: %v", err), http.StatusBadRequest)
		return
	}

	// The validation now happens inside CreateProtocol, so we don't need a separate check here
	protocolHandler, err := ProtocolFactory.CreateProtocol(protocolVersion)
	if err != nil {
		http.Error(w, fmt.Sprintf("Error parsing request: %v", err), http.StatusBadRequest)
		return
	}

	// Parse the request
	updateRequest, err := protocolHandler.ParseRequest(body, contentType)
	if err != nil {
		http.Error(w, fmt.Sprintf("Error parsing request: %v", err), http.StatusBadRequest)
		return
	}

	// Special case, if there's only 1 extension in the request and it is not something
	// we know about, redirect the client to google component update server.
	if len(updateRequest) == 1 {
		_, ok := AllExtensionsMap.Load(updateRequest[0].ID)
		if !ok {
			queryString := ""
			if len(r.URL.RawQuery) != 0 {
				queryString = "?" + r.URL.RawQuery
			}
			host := extension.GetComponentUpdaterHost()
			if updateRequest[0].ID == WidivineExtensionID {
				host = "update.googleapis.com"
			}
			if protocol.IsJSONRequest(contentType) {
				http.Redirect(w, r, "https://"+host+"/service/update2/json"+queryString, http.StatusTemporaryRedirect)
			} else {
				http.Redirect(w, r, "https://"+host+"/service/update2"+queryString, http.StatusTemporaryRedirect)
			}
			return
		}
	}

	// Set content type header
	if protocol.IsJSONRequest(contentType) {
		w.Header().Set("content-type", "application/json")
	} else {
		w.Header().Set("content-type", "application/xml")
	}

	w.WriteHeader(http.StatusOK)

	// Use the generic FilterForUpdates function
	updateResponse := extension.FilterForUpdates(updateRequest, AllExtensionsMap)

	// Use the same protocol version for response as the request for v4
	// Otherwise default to 3.1 for backward compatibility
	responseProtocolVersion := "3.1"
	if protocolVersion == "4.0" {
		responseProtocolVersion = protocolVersion
	}

	responseProtocolHandler, err := ProtocolFactory.CreateProtocol(responseProtocolVersion)
	if err != nil {
		http.Error(w, fmt.Sprintf("Error creating response protocol handler: %v", err), http.StatusInternalServerError)
		return
	}

	data, err := responseProtocolHandler.FormatUpdateResponse(updateResponse, contentType)
	if err != nil {
		http.Error(w, fmt.Sprintf("Error formatting response: %v", err), http.StatusInternalServerError)
		return
	}

	if protocol.IsJSONRequest(contentType) {
		data = append(jsonPrefix, data...)
	}

	// nosemgrep: go.lang.security.audit.xss.no-direct-write-to-responsewriter.no-direct-write-to-responsewriter
	_, err = w.Write(data)
	if err != nil {
		logger.Error("Error writing response", "error", err)
	}
}<|MERGE_RESOLUTION|>--- conflicted
+++ resolved
@@ -102,10 +102,7 @@
 		}
 	}
 
-<<<<<<< HEAD
-	log.Info("Extension refresh completed", "totalItems", totalItems)
-=======
-	log.Info("Extension refresh completed", "item_count", len(result.Items))
+	log.Info("Extension refresh completed", "item_count", totalItems)
 
 	// Proactively refresh extension cache
 	data, err := AllExtensionsMap.MarshalJSON()
@@ -118,7 +115,6 @@
 
 	AllExtensionsCache.Set(data)
 	log.Info("Extensions cache refreshed successfully", "data_size", len(data))
->>>>>>> 97b34184
 }
 
 // RefreshExtensionsTicker updates the list of extensions by
