package controller

import (
	"fmt"
	"io"
	"net/http"
	"net/url"
	"os"
	"strconv"
	"strings"
	"time"

	"github.com/aws/aws-sdk-go/aws"
	"github.com/aws/aws-sdk-go/aws/session"
	"github.com/aws/aws-sdk-go/service/dynamodb"
	"github.com/aws/aws-sdk-go/service/dynamodb/dynamodbattribute"
	"github.com/brave/go-update/extension"
	"github.com/brave/go-update/logger"
	"github.com/brave/go-update/omaha"
	"github.com/brave/go-update/omaha/protocol"
	"github.com/brave/go-update/server/middleware"
	"github.com/getsentry/sentry-go"
	"github.com/go-chi/chi/v5"
)

// WidivineExtensionID is used to add an exception to pass the request for widivine
// directly to google servers
var WidivineExtensionID = "oimompecagnajdejgnnjijobebaeigek"

// AllExtensionsMap holds a mapping of extension ID to extension object.
// This list for tests is populated by extensions.OfferedExtensions.
// For normal operations of this server it is obtained from the AWS config
// of the host machine for DynamoDB.
var AllExtensionsMap = extension.NewExtensionMap()

// ExtensionUpdaterTimeout is the amount of time to wait between getting new updates from DynamoDB for the list of extensions
var ExtensionUpdaterTimeout = time.Minute * 10

// ProtocolFactory is the factory used to create protocol handlers
var ProtocolFactory = &omaha.DefaultFactory{}

// AllExtensionsCache is the global cache instance for all extensions JSON data
var AllExtensionsCache = middleware.NewJSONCache()

func initExtensionUpdatesFromDynamoDB() {
	log := logger.New()
	log.Info("Refreshing extensions from DynamoDB")

	awsConfig := &aws.Config{}
	if endpoint := os.Getenv("DYNAMODB_ENDPOINT"); endpoint != "" {
		awsConfig.Endpoint = aws.String(endpoint)
	}
	sess, err := session.NewSession(awsConfig)
	if err != nil {
		log.Error("Failed to create AWS session",
			"error", err)
		sentry.CaptureException(err)
		return
	}

	// Create DynamoDB client
	svc := dynamodb.New(sess)
	params := &dynamodb.ScanInput{
		TableName: aws.String("Extensions"),
	}

	// For most use cases, you probably wouldn't want to scan all entries; however,
	// for our use case we have a read only small number of items, that are infrequently
	// updated, usually less than daily by an external tool, and very often queried.
	result, err := svc.Scan(params)
	if err != nil {
		log.Error("Failed to scan DynamoDB table",
			"table", "Extensions",
			"error", err)
		sentry.CaptureException(err)
		return
	}

	// Update the extensions map
	for _, item := range result.Items {
		id := *item["ID"].S

		ext := extension.Extension{
			ID:          id,
			Blacklisted: *item["Disabled"].BOOL,
			SHA256:      *item["SHA256"].S,
			Title:       *item["Title"].S,
			Version:     *item["Version"].S,
			Size:        1, // Required field as per Omaha v4 spec (must be >0); its correctness is NOT verified by the browser
		}

		// Add Size field if present in DynamoDB
		if sizeItem := item["Size"]; sizeItem != nil && sizeItem.N != nil {
			size, err := strconv.ParseUint(*sizeItem.N, 10, 64)
			if err != nil {
				log.Error("Failed to parse Size property", "extension_id", id, "error", err)
				sentry.CaptureException(err)
			} else {
				if size == 0 {
					size = 1
				}
				ext.Size = size
			}
		}

		if plist := item["PatchList"]; plist != nil {
			var pinfo map[string]*extension.PatchInfo
			if err := dynamodbattribute.UnmarshalMap(plist.M, &pinfo); err != nil {
				log.Error("Failed to parse PatchList property", "extension_id", id, "error", err)
				sentry.CaptureException(err)
			} else {
				ext.PatchList = pinfo
			}
		}

		AllExtensionsMap.Store(id, ext)
	}

	log.Info("Extension refresh completed", "item_count", len(result.Items))

	// Proactively refresh extension cache
	data, err := AllExtensionsMap.MarshalJSON()
	if err != nil {
		log.Error("Failed to marshal extensions for cache refresh", "error", err)
		// On error, invalidate to force fresh generation on next request
		AllExtensionsCache.Invalidate()
		return
	}

	AllExtensionsCache.Set(data)
	log.Debug("Extensions cache refreshed successfully", "data_size", len(data))
}

// RefreshExtensionsTicker updates the list of extensions by
// calling the specified extensionMapUpdater function
func RefreshExtensionsTicker(extensionMapUpdater func()) {
	extensionMapUpdater()

	ticker := time.NewTicker(ExtensionUpdaterTimeout)
	go func() {
		for range ticker.C {
			extensionMapUpdater()
		}
	}()
}

// ExtensionsRouter is the router for /extensions endpoints
func ExtensionsRouter(_ extension.Extensions, testRouter bool) chi.Router {
	if !testRouter {
		RefreshExtensionsTicker(initExtensionUpdatesFromDynamoDB)
	}

	r := chi.NewRouter()
	r.Post("/", UpdateExtensions)
	r.Get("/", WebStoreUpdateExtension)
	r.With(middleware.JSONCacheMiddleware(AllExtensionsCache)).Get("/all", PrintExtensions)
	return r
}

// PrintExtensions handles requests to /extensions/all by returning a JSON representation of all
// extensions in the database. This endpoint serves two purposes:
// 1. Troubleshooting - allows inspection of the current extension database state
// 2. Dashboard integration - provides data to populate the extensions dashboard (/dashboard)
//
// Note: This function is only called on cache misses since the middleware handles cache hits.
func PrintExtensions(w http.ResponseWriter, r *http.Request) {
	logger := logger.FromContext(r.Context())

<<<<<<< HEAD
	// Check if we already have cached data (this is a cache miss from middleware)
	if cachedData := AllExtensionsCache.Get(); cachedData != nil {
		w.WriteHeader(http.StatusOK)
		_, err := w.Write(cachedData) // nosemgrep: go.lang.security.audit.xss.no-direct-write-to-responsewriter.no-direct-write-to-responsewriter
		if err != nil {
			logger.Error("Error writing cached extensions response", "cache_hit", true, "error", err)
		}
		return
	}

	// Generate fresh data only on cache miss
=======
	// Generate fresh data (only called on cache miss)
>>>>>>> 6efc4e5d
	data, err := AllExtensionsMap.MarshalJSON()
	if err != nil {
		http.Error(w, fmt.Sprintf("Error in marshal %v", err), http.StatusInternalServerError)
		return
	}

	// Cache the fresh data for future requests
	AllExtensionsCache.Set(data)

	// Set headers and write response
	w.Header().Set("content-type", "application/json")
	w.WriteHeader(http.StatusOK)

	_, err = w.Write(data) // nosemgrep: go.lang.security.audit.xss.no-direct-write-to-responsewriter.no-direct-write-to-responsewriter
	if err != nil {
		logger.Error("Error writing extensions response", "error", err)
	}
}

// WebStoreUpdateExtension is the handler for updating extensions made via the GET HTTP method.
// Get requests look like this:
// /extensions?os=mac&arch=x64&os_arch=x86_64&nacl_arch=x86-64&prod=chromiumcrx&prodchannel=&prodversion=69.0.54.0&lang=en-US&acceptformat=crx2,crx3&x=id%3Doemmndcbldboiebfnladdacbdfmadadm%26v%3D0.0.0.0%26installedby%3Dpolicy%26uc%26ping%3Dr%253D-1%2526e%253D1"
// The query parameter x contains the encoded extension information, there can be more than one x parameter.
func WebStoreUpdateExtension(w http.ResponseWriter, r *http.Request) {
	contentType := r.Header.Get("content-type")

	logger := logger.FromContext(r.Context())
	defer func() {
		err := r.Body.Close()
		if err != nil {
			logger.Error("Error closing body stream", "error", err)
		}
	}()

	xValues := r.URL.Query()["x"]
	webStoreResponse := extension.Extensions{}

	AllExtensionsMap.RLock()
	defer AllExtensionsMap.RUnlock()

	for _, x := range xValues {
		unescaped, err := url.QueryUnescape(x)
		if err != nil {
			http.Error(w, fmt.Sprintf("Error unescaping query parameters: %v", err), http.StatusBadRequest)
			return
		}
		values, err := url.ParseQuery(unescaped)
		if err != nil {
			http.Error(w, fmt.Sprintf("Error parsing query parameters: %v", err), http.StatusBadRequest)
			return
		}

		id := strings.Trim(values.Get("id"), "[]")
		v := values.Get("v")
		if len(id) == 0 {
			http.Error(w, "No extension ID specified.", http.StatusBadRequest)
			return
		}

		foundExtension, ok := AllExtensionsMap.Load(id)
		if !ok && len(xValues) == 1 {
			http.Redirect(w, r, "https://extensionupdater.brave.com/service/update2/crx?"+r.URL.RawQuery, http.StatusTemporaryRedirect)
			return
		}

		// We dont have any Brave Extensions yet, so this part of the code is not tested
		if extension.CompareVersions(v, foundExtension.Version) < 0 {
			webStoreResponse = append(webStoreResponse, extension.Extension{
				ID:      foundExtension.ID,
				Version: foundExtension.Version,
				SHA256:  foundExtension.SHA256,
			})
		}
	}

	w.WriteHeader(http.StatusOK)

	// It is impossible to determine the response protocol version for WebStoreUpdateExtension calls.
	// The incoming request is GET and does not include any information about the protocol version,
	// therefore 3.1 is always used for WebStoreUpdateExtension responses.
	protocolHandler, err := ProtocolFactory.CreateProtocol("3.1")
	if err != nil {
		http.Error(w, fmt.Sprintf("Error creating protocol handler: %v", err), http.StatusInternalServerError)
		return
	}

	data, err := protocolHandler.FormatWebStoreResponse(webStoreResponse, contentType)
	if err != nil {
		http.Error(w, fmt.Sprintf("Error formatting response: %v", err), http.StatusInternalServerError)
		return
	}

	// Set content type
	if protocol.IsJSONRequest(contentType) {
		w.Header().Set("content-type", "application/json")
	} else {
		w.Header().Set("content-type", "application/xml")
	}

	_, err = w.Write(data) // nosemgrep: go.lang.security.audit.xss.no-direct-write-to-responsewriter.no-direct-write-to-responsewriter
	if err != nil {
		logger.Error("Error writing response", "error", err)
	}
}

// UpdateExtensions is the handler for updating extensions
func UpdateExtensions(w http.ResponseWriter, r *http.Request) {
	contentType := r.Header.Get("content-type")
	jsonPrefix := []byte(")]}'\n")

	logger := logger.FromContext(r.Context())
	defer func() {
		err := r.Body.Close()
		if err != nil {
			logger.Error("Error closing body stream", "error", err)
		}
	}()

	limit := int64(1024 * 1024 * 10) // 10MiB
	body, err := io.ReadAll(io.LimitReader(r.Body, limit))
	if err != nil {
		http.Error(w, fmt.Sprintf("Error reading body: %v", err), http.StatusBadRequest)
		return
	}
	if len(body) == int(limit) {
		http.Error(w, "Request too large", http.StatusBadRequest)
		return
	}

	// Special case for empty body
	if len(body) == 0 {
		http.Error(w, "Error parsing request: EOF", http.StatusBadRequest)
		return
	}

	// Use protocol handler to format response
	protocolVersion, err := protocol.DetectProtocolVersion(body, contentType)
	if err != nil {
		http.Error(w, fmt.Sprintf("Error parsing request: %v", err), http.StatusBadRequest)
		return
	}

	// The validation now happens inside CreateProtocol, so we don't need a separate check here
	protocolHandler, err := ProtocolFactory.CreateProtocol(protocolVersion)
	if err != nil {
		http.Error(w, fmt.Sprintf("Error parsing request: %v", err), http.StatusBadRequest)
		return
	}

	// Parse the request
	updateRequest, err := protocolHandler.ParseRequest(body, contentType)
	if err != nil {
		http.Error(w, fmt.Sprintf("Error parsing request: %v", err), http.StatusBadRequest)
		return
	}

	// Special case, if there's only 1 extension in the request and it is not something
	// we know about, redirect the client to google component update server.
	if len(updateRequest) == 1 {
		_, ok := AllExtensionsMap.Load(updateRequest[0].ID)
		if !ok {
			queryString := ""
			if len(r.URL.RawQuery) != 0 {
				queryString = "?" + r.URL.RawQuery
			}
			host := extension.GetComponentUpdaterHost()
			if updateRequest[0].ID == WidivineExtensionID {
				host = "update.googleapis.com"
			}
			if protocol.IsJSONRequest(contentType) {
				http.Redirect(w, r, "https://"+host+"/service/update2/json"+queryString, http.StatusTemporaryRedirect)
			} else {
				http.Redirect(w, r, "https://"+host+"/service/update2"+queryString, http.StatusTemporaryRedirect)
			}
			return
		}
	}

	// Set content type header
	if protocol.IsJSONRequest(contentType) {
		w.Header().Set("content-type", "application/json")
	} else {
		w.Header().Set("content-type", "application/xml")
	}

	w.WriteHeader(http.StatusOK)

	// Use the generic FilterForUpdates function
	updateResponse := extension.FilterForUpdates(updateRequest, AllExtensionsMap)

	// Use the same protocol version for response as the request for v4
	// Otherwise default to 3.1 for backward compatibility
	responseProtocolVersion := "3.1"
	if protocolVersion == "4.0" {
		responseProtocolVersion = protocolVersion
	}

	responseProtocolHandler, err := ProtocolFactory.CreateProtocol(responseProtocolVersion)
	if err != nil {
		http.Error(w, fmt.Sprintf("Error creating response protocol handler: %v", err), http.StatusInternalServerError)
		return
	}

	data, err := responseProtocolHandler.FormatUpdateResponse(updateResponse, contentType)
	if err != nil {
		http.Error(w, fmt.Sprintf("Error formatting response: %v", err), http.StatusInternalServerError)
		return
	}

	if protocol.IsJSONRequest(contentType) {
		data = append(jsonPrefix, data...)
	}

	_, err = w.Write(data) // nosemgrep: go.lang.security.audit.xss.no-direct-write-to-responsewriter.no-direct-write-to-responsewriter
	if err != nil {
		logger.Error("Error writing response", "error", err)
	}
}<|MERGE_RESOLUTION|>--- conflicted
+++ resolved
@@ -166,21 +166,7 @@
 func PrintExtensions(w http.ResponseWriter, r *http.Request) {
 	logger := logger.FromContext(r.Context())
 
-<<<<<<< HEAD
-	// Check if we already have cached data (this is a cache miss from middleware)
-	if cachedData := AllExtensionsCache.Get(); cachedData != nil {
-		w.WriteHeader(http.StatusOK)
-		_, err := w.Write(cachedData) // nosemgrep: go.lang.security.audit.xss.no-direct-write-to-responsewriter.no-direct-write-to-responsewriter
-		if err != nil {
-			logger.Error("Error writing cached extensions response", "cache_hit", true, "error", err)
-		}
-		return
-	}
-
-	// Generate fresh data only on cache miss
-=======
 	// Generate fresh data (only called on cache miss)
->>>>>>> 6efc4e5d
 	data, err := AllExtensionsMap.MarshalJSON()
 	if err != nil {
 		http.Error(w, fmt.Sprintf("Error in marshal %v", err), http.StatusInternalServerError)
